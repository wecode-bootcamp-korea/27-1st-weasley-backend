--- conflicted
+++ resolved
@@ -1,10 +1,6 @@
 from django.urls import path, include
 
-<<<<<<< HEAD
-from shops.views import CartView, OrderView
-=======
 from shops.views import CartView, AllOrderView, OrderView
->>>>>>> bc8cd48d
 
 urlpatterns = [
     path('/carts', include([
@@ -12,12 +8,8 @@
         path('/<int:cart_id>', CartView.as_view())
     ])),
     path('/orders', include([
-<<<<<<< HEAD
         path('', OrderView.as_view())
-    ]))
-=======
         path('/all', AllOrderView.as_view()),
         path('/<int:order_id>', OrderView.as_view())
     ])),
->>>>>>> bc8cd48d
 ]