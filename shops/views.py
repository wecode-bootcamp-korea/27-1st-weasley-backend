import json

from django.views           import View
from django.http            import JsonResponse
from django.db.models       import Prefetch
from django.core.exceptions import ValidationError
from django.db              import IntegrityError

from shops.models           import Cart
from products.models        import Image, Product
from core.utils             import authorization
from shops.validators       import ShopValidator

class CartView(View):
    @authorization
    def get(self, request, **kwargs):
        user = request.user

        cart_list = Cart.objects.filter(
            user__id=user.id
        ).select_related(
            'product__category',
            'product'
        ).prefetch_related(
            Prefetch(
                'product__image_set',
                queryset=Image.objects.filter(
                    name='thumb'
                ),
                to_attr='thumb'
            ),
            'product__tags'
        )

        results = [
            {
                'product_id'    : cart_item.product.id,
                'category_name' : cart_item.product.category.name,
                'tags'          : [tag.name for tag in cart_item.product.tags.all()],
                'ml_volume'     : cart_item.product.category.ml_volume,
                'price'         : cart_item.product.category.price,
                'amount'        : cart_item.amount,
                'thumb'         : cart_item.product.thumb[0].url
            }
            for cart_item in cart_list
        ]

        return JsonResponse({'MESSAGE': 'SUCCESS', 'RESULT': results}, status=200)

    @authorization
    def delete(self, request, **kwargs):
        try:
            product_id = kwargs['product_id']
            user       = request.user

            cart_item  = Cart.objects.get(user=user, product_id=product_id)
            cart_item.delete()

            return JsonResponse({'MESSAGE': 'DELETED'}, status=200)

<<<<<<< HEAD
        except KeyError:
            return JsonResponse({'MESSAGE': 'PARAM_REQUIRED'}, status=400)
=======
            cart_item        = Cart.objects.get(product_id=product_id, user=user)
>>>>>>> c093e1ee

        except Cart.DoesNotExist:
            return JsonResponse({'MESSAGE': 'INVALID_PRODUCT'}, status=400)

        except ValueError:
            return JsonResponse({'MESSAGE': 'INVALID_PRODUCT'}, status=400)

    @authorization
    def delete(self, request, **kwargs):
        try:
            product_id = kwargs['product_id']
            user       = request.user

            cart_item  = Cart.objects.get(user=user, product_id=product_id)
            cart_item.delete()

            return JsonResponse({'MESSAGE': 'DELETED'}, status=200)

        except KeyError:
            return JsonResponse({'MESSAGE': 'PARAM_REQUIRED'}, status=400)

        except Cart.DoesNotExist:
            return JsonResponse({'MESSAGE': 'INVALID_PRODUCT'}, status=400)

        except ValueError:
<<<<<<< HEAD
=======
            return JsonResponse({'MESSAGE': 'INVALID_PRODUCT'}, status=400)

        except ValidationError as e:
            return JsonResponse({'MESSAGE': e.message}, status=400)

    @authorization
    def post(self, request):
        try:
            data           = json.loads(request.body)

            user           = request.user

            product_id     = data['product_id']
            amount         = data['amount']

            shop_validator = ShopValidator()
            shop_validator.validate_amount(amount)

            cart_item, is_created = Cart.objects.get_or_create(
                user       = user,
                product_id = product_id,
                defaults   = {'amount': amount}
            )

            if is_created:
                return JsonResponse({'MESSAGE': 'CREATED'}, status=201)

            amount    += cart_item.amount
            amount     = amount if not amount > shop_validator.AMOUNT_MAX_VALUE else 99

            cart_item.amount = amount
            cart_item.save()

            return JsonResponse({'MESSAGE': 'PATCHED'}, status=200)

        except json.decoder.JSONDecodeError:
            return JsonResponse({'MESSAGE': 'BODY_REQUIRED'}, status=400)

        except KeyError:
            return JsonResponse({'MESSAGE': 'KEY_ERROR'}, status=400)

        except ValidationError as e:
            return JsonResponse({'MESSAGE': e.message}, status=400)

        except ValueError:
            return JsonResponse({'MESSAGE': 'INVALID_PRODUCT'}, status=400)

        except IntegrityError:
            return JsonResponse({'MESSAGE': 'INVALID_PRODUCT'}, status=400)

        except Cart.DoesNotExist:
>>>>>>> c093e1ee
            return JsonResponse({'MESSAGE': 'INVALID_PRODUCT'}, status=400)<|MERGE_RESOLUTION|>--- conflicted
+++ resolved
@@ -58,30 +58,6 @@
 
             return JsonResponse({'MESSAGE': 'DELETED'}, status=200)
 
-<<<<<<< HEAD
-        except KeyError:
-            return JsonResponse({'MESSAGE': 'PARAM_REQUIRED'}, status=400)
-=======
-            cart_item        = Cart.objects.get(product_id=product_id, user=user)
->>>>>>> c093e1ee
-
-        except Cart.DoesNotExist:
-            return JsonResponse({'MESSAGE': 'INVALID_PRODUCT'}, status=400)
-
-        except ValueError:
-            return JsonResponse({'MESSAGE': 'INVALID_PRODUCT'}, status=400)
-
-    @authorization
-    def delete(self, request, **kwargs):
-        try:
-            product_id = kwargs['product_id']
-            user       = request.user
-
-            cart_item  = Cart.objects.get(user=user, product_id=product_id)
-            cart_item.delete()
-
-            return JsonResponse({'MESSAGE': 'DELETED'}, status=200)
-
         except KeyError:
             return JsonResponse({'MESSAGE': 'PARAM_REQUIRED'}, status=400)
 
@@ -89,12 +65,7 @@
             return JsonResponse({'MESSAGE': 'INVALID_PRODUCT'}, status=400)
 
         except ValueError:
-<<<<<<< HEAD
-=======
             return JsonResponse({'MESSAGE': 'INVALID_PRODUCT'}, status=400)
-
-        except ValidationError as e:
-            return JsonResponse({'MESSAGE': e.message}, status=400)
 
     @authorization
     def post(self, request):
@@ -142,5 +113,4 @@
             return JsonResponse({'MESSAGE': 'INVALID_PRODUCT'}, status=400)
 
         except Cart.DoesNotExist:
->>>>>>> c093e1ee
             return JsonResponse({'MESSAGE': 'INVALID_PRODUCT'}, status=400)