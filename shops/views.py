--- conflicted
+++ resolved
@@ -34,7 +34,6 @@
         )
 
         results = {
-<<<<<<< HEAD
             "point": user.point,
             "cart_items": [
                 {
@@ -50,40 +49,16 @@
                 for cart_item in cart_list
             ]
         }
-=======
-             "point": user.point,
-             "cart_items": [
-                 {
-                     'cart_id'       : cart_item.id,
-                     'product_id'    : cart_item.product.id,
-                     'category_name' : cart_item.product.category.name,
-                     'tags'          : [tag.name for tag in cart_item.product.tags.all()],
-                     'ml_volume'     : cart_item.product.category.ml_volume,
-                     'price'         : cart_item.product.category.price,
-                     'amount'        : cart_item.amount,
-                     'thumb'         : cart_item.product.thumb[0].url
-                 }
-                 for cart_item in cart_list
-             ]
-         }
->>>>>>> 349dd968
 
         return JsonResponse({'MESSAGE': 'SUCCESS', 'RESULT': results}, status=200)
 
     @authorization
     def delete(self, request, **kwargs):
         try:
-<<<<<<< HEAD
-            cart_id = kwargs['cart_id']
-            user       = request.user
-
-            cart_item  = Cart.objects.get(user=user, id=cart_id)
-=======
             cart_id   = kwargs['cart_id']
             user      = request.user
 
             cart_item = Cart.objects.get(id=cart_id, user=user)
->>>>>>> 349dd968
             cart_item.delete()
 
             return JsonResponse({'MESSAGE': 'DELETED'}, status=200)
@@ -171,37 +146,6 @@
             return JsonResponse({'MESSAGE': 'KEY_ERROR'}, status=400)
 
         except Cart.DoesNotExist:
-<<<<<<< HEAD
-            return JsonResponse({'MESSAGE': 'INVALID_PRODUCT'}, status=400)
-
-    @authorization
-    def patch(self, request, **kwargs):
-        try:
-            data    = json.loads(request.body)
-
-            user    = request.user
-
-            cart_id = kwargs['cart_id']
-            amount  = data['amount']
-
-            ShopValidator().validate_amount(amount)
-
-            cart_item = Cart.objects.get(id=cart_id, user=user)
-
-            cart_item.amount = amount
-            cart_item.save()
-
-            return JsonResponse({'MESSAGE': 'SUCCESS'}, status=200)
-
-        except json.decoder.JSONDecodeError:
-            return JsonResponse({'MESSAGE': 'BODY_REQUIRED'}, status=400)
-
-        except KeyError:
-            return JsonResponse({'MESSAGE': 'KEY_ERROR'}, status=400)
-
-        except Cart.DoesNotExist:
-=======
->>>>>>> 349dd968
             return JsonResponse({'MESSAGE': 'INVALID_CART'}, status=400)
 
         except ValueError:
