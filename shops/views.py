--- conflicted
+++ resolved
@@ -4,17 +4,10 @@
 from django.http            import JsonResponse
 from django.db.models       import Prefetch
 from django.core.exceptions import ValidationError
-<<<<<<< HEAD
+from django.db              import IntegrityError
 
 from shops.models           import Cart
 from products.models        import Image, Product
-from core.utils             import authorization
-from shops.validators       import ShopValidator
-=======
->>>>>>> 3ad95767
-
-from shops.models           import Cart
-from products.models        import Image
 from core.utils             import authorization
 from shops.validators       import ShopValidator
 
@@ -55,32 +48,6 @@
         return JsonResponse({'MESSAGE': 'SUCCESS', 'RESULT': results}, status=200)
 
     @authorization
-<<<<<<< HEAD
-    def post(self, request):
-        try:
-            data = json.loads(request.body)
-
-            user = request.user
-
-            product_id = data['product_id']
-            amount = data['amount']
-
-            shop_validator = ShopValidator()
-            shop_validator.validate_amount(amount)
-
-            if not Product.objects.filter(id=product_id).exists():
-                return JsonResponse({'MESSAGE': 'INVALID_PRODUCT'}, status=400)
-
-            cart_items = Cart.objects.filter(user=user, product_id=product_id)
-
-            if not cart_items.exists():
-                Cart.objects.create(user=user, product_id=product_id, amount=amount)
-                return JsonResponse({'MESSAGE': 'CREATED'}, status=201)
-
-            cart_item  = cart_items[0]
-            amount    += cart_item.amount
-            amount     = amount if not amount > shop_validator.AMOUNT_MAX_VALUE else 99
-=======
     def patch(self, request, **kwargs):
         try:
             data       = json.loads(request.body)
@@ -92,17 +59,12 @@
 
             ShopValidator().validate_amount(amount)
 
-            cart_item = Cart.objects.get(product_id=product_id, user=user)
->>>>>>> 3ad95767
+            cart_item        = Cart.objects.get(product_id=product_id, user=user)
 
             cart_item.amount = amount
             cart_item.save()
 
-<<<<<<< HEAD
-            return JsonResponse({'MESSAGE': 'PATCHED'}, status=200)
-=======
             return JsonResponse({'MESSAGE': 'SUCCESS'}, status=200)
->>>>>>> 3ad95767
 
         except json.decoder.JSONDecodeError:
             return JsonResponse({'MESSAGE': 'BODY_REQUIRED'}, status=400)
@@ -110,22 +72,59 @@
         except KeyError:
             return JsonResponse({'MESSAGE': 'KEY_ERROR'}, status=400)
 
-<<<<<<< HEAD
+        except Cart.DoesNotExist:
+            return JsonResponse({'MESSAGE': 'INVALID_PRODUCT'}, status=400)
+
+        except ValueError:
+            return JsonResponse({'MESSAGE': 'INVALID_PRODUCT'}, status=400)
+
+        except ValidationError as e:
+            return JsonResponse({'MESSAGE': e.message}, status=400)
+
+    @authorization
+    def post(self, request):
+        try:
+            data           = json.loads(request.body)
+
+            user           = request.user
+
+            product_id     = data['product_id']
+            amount         = data['amount']
+
+            shop_validator = ShopValidator()
+            shop_validator.validate_amount(amount)
+
+            cart_item, is_created = Cart.objects.get_or_create(
+                user       = user,
+                product_id = product_id,
+                defaults   = {'amount': amount}
+            )
+
+            if is_created:
+                return JsonResponse({'MESSAGE': 'CREATED'}, status=201)
+
+            amount    += cart_item.amount
+            amount     = amount if not amount > shop_validator.AMOUNT_MAX_VALUE else 99
+
+            cart_item.amount = amount
+            cart_item.save()
+
+            return JsonResponse({'MESSAGE': 'PATCHED'}, status=200)
+
+        except json.decoder.JSONDecodeError:
+            return JsonResponse({'MESSAGE': 'BODY_REQUIRED'}, status=400)
+
+        except KeyError:
+            return JsonResponse({'MESSAGE': 'KEY_ERROR'}, status=400)
+
         except ValidationError as e:
             return JsonResponse({'MESSAGE': e.message}, status=400)
 
         except ValueError:
             return JsonResponse({'MESSAGE': 'INVALID_PRODUCT'}, status=400)
 
-        except Cart.DoesNotExist:
-            return JsonResponse({'MESSAGE': 'INVALID_PRODUCT'}, status=400)
-=======
-        except Cart.DoesNotExist:
+        except IntegrityError:
             return JsonResponse({'MESSAGE': 'INVALID_PRODUCT'}, status=400)
 
-        except ValueError:
-            return JsonResponse({'MESSAGE': 'INVALID_PRODUCT'}, status=400)
-        
-        except ValidationError as e:
-            return JsonResponse({'MESSAGE': e.message}, status=400)
->>>>>>> 3ad95767
+        except Cart.DoesNotExist:
+            return JsonResponse({'MESSAGE': 'INVALID_PRODUCT'}, status=400)