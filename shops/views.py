<<<<<<< HEAD
import json, datetime, uuid
=======
import json, datetime
>>>>>>> bc8cd48d

import bcrypt
from django.views           import View
from django.http            import JsonResponse
<<<<<<< HEAD
from django.db.models       import Prefetch, F, Sum
=======
from django.db.models       import Prefetch, Count
>>>>>>> bc8cd48d
from django.core.exceptions import ValidationError
from django.db              import IntegrityError, transaction, DatabaseError

<<<<<<< HEAD
from shops.models           import Cart, Order, OrderItem, OrderStatus, OrderItemStatus
=======
from shops.models           import Cart, Order
>>>>>>> bc8cd48d
from products.models        import Image, Product
from core.utils             import authorization
from shops.validators       import ShopValidator
from users.models           import Address


class CartView(View):
    @authorization
    def get(self, request, **kwargs):
        user = request.user

        cart_list = Cart.objects.filter(
            user=user
        ).select_related(
            'product__category',
            'product'
        ).prefetch_related(
            Prefetch(
                'product__image_set',
                queryset=Image.objects.filter(
                    name='thumb'
                ),
                to_attr='thumb'
            ),
            'product__tags'
        )

        results = {
            "point": user.point,
            "cart_items": [
                {
                    'cart_id'       : cart_item.id,
                    'product_id'    : cart_item.product.id,
                    'category_name' : cart_item.product.category.name,
                    'tags'          : [tag.name for tag in cart_item.product.tags.all()],
                    'ml_volume'     : cart_item.product.category.ml_volume,
                    'price'         : cart_item.product.category.price,
                    'amount'        : cart_item.amount,
                    'thumb'         : cart_item.product.thumb[0].url
                }
                for cart_item in cart_list
            ]
        }

        return JsonResponse({'MESSAGE': 'SUCCESS', 'RESULT': results}, status=200)

    @authorization
    def delete(self, request, **kwargs):
        try:
            cart_id   = kwargs['cart_id']
            user      = request.user

            cart_item = Cart.objects.get(id=cart_id, user=user)
            cart_item.delete()

            return JsonResponse({'MESSAGE': 'DELETED'}, status=200)

        except KeyError:
            return JsonResponse({'MESSAGE': 'PARAM_REQUIRED'}, status=400)

        except Cart.DoesNotExist:
            return JsonResponse({'MESSAGE': 'INVALID_CART'}, status=400)

        except ValueError:
            return JsonResponse({'MESSAGE': 'INVALID_CART'}, status=400)

    @authorization
    def post(self, request, **kwargs):
        try:
            data           = json.loads(request.body)

            user           = request.user

            product_id     = data['product_id']
            amount         = data['amount']

            shop_validator = ShopValidator()
            shop_validator.validate_amount(amount)

            cart_item, is_created = Cart.objects.get_or_create(
                user       = user,
                product_id = product_id,
                defaults   = {'amount': amount}
            )

            if is_created:
                return JsonResponse({'MESSAGE': 'CREATED'}, status=201)

            amount    += cart_item.amount
            amount     = amount if not amount > shop_validator.AMOUNT_MAX_VALUE else 99

            cart_item.amount = amount
            cart_item.save()

            return JsonResponse({'MESSAGE': 'PATCHED'}, status=200)

        except json.decoder.JSONDecodeError:
            return JsonResponse({'MESSAGE': 'BODY_REQUIRED'}, status=400)

        except KeyError:
            return JsonResponse({'MESSAGE': 'KEY_ERROR'}, status=400)

        except ValidationError as e:
            return JsonResponse({'MESSAGE': e.message}, status=400)

        except ValueError:
            return JsonResponse({'MESSAGE': 'INVALID_CART'}, status=400)

        except IntegrityError:
            return JsonResponse({'MESSAGE': 'INVALID_CART'}, status=400)

        except Cart.DoesNotExist:
            return JsonResponse({'MESSAGE': 'INVALID_PRODUCT'}, status=400)

    @authorization
    def patch(self, request, **kwargs):
        try:
            data    = json.loads(request.body)

            user    = request.user

            cart_id = kwargs['cart_id']
            amount  = data['amount']

            ShopValidator().validate_amount(amount)

            cart_item = Cart.objects.get(id=cart_id, user=user)

            cart_item.amount = amount
            cart_item.save()

            return JsonResponse({'MESSAGE': 'SUCCESS'}, status=200)

        except json.decoder.JSONDecodeError:
            return JsonResponse({'MESSAGE': 'BODY_REQUIRED'}, status=400)

        except KeyError:
            return JsonResponse({'MESSAGE': 'KEY_ERROR'}, status=400)

        except Cart.DoesNotExist:
            return JsonResponse({'MESSAGE': 'INVALID_CART'}, status=400)

        except ValueError:
            return JsonResponse({'MESSAGE': 'INVALID_CART'}, status=400)

        except ValidationError as e:
            return JsonResponse({'MESSAGE': e.message}, status=400)


<<<<<<< HEAD
class OrderView(View):
    @authorization
    def post(self, request, **kwargs):
        try:
            data       = json.loads(request.body)

            user       = request.user

            address    = Address.objects.get(user=user, id=data['address_id'])

            cart_list  = Cart.objects.filter(
                user = user
            ).select_related(
                'product',
                'product__category'
            ).annotate(
                price = Sum(F('amount')*F('product__category__price'))
            )

            total_price  = cart_list.aggregate(
                total_price=Sum('price')
            )['total_price']

            if user.point < total_price:
                return JsonResponse({'MESSAGE': 'POINT_TOO_SMALL'}, status=400)

            with transaction.atomic():
                order = Order(
                    user            = user,
                    address         = address,
                    order_number    = uuid.uuid4(),
                    order_status_id = OrderStatus.Status.UNDONE
                )

                order_items = [
                    OrderItem(
                        product              = cart_item.product,
                        order_item_status_id = OrderItemStatus.Status.PRESHIPPIN,
                        amount               = cart_item.amount,
                        order                = order
                    )
                    for cart_item in cart_list
                ]

                user.point -= total_price
                user.save()

                cart_list.delete()

                order.order_status_id = OrderStatus.Status.DONE
                order.save()

                OrderItem.objects.bulk_create(order_items)

                return JsonResponse({'MESSAGE': 'CREATED'}, status=201)

        except json.decoder.JSONDecodeError:
            return JsonResponse({'MESSAGE': 'BODY_REQUIRED'}, status=400)
=======
class AllOrderView(View):
    @authorization
    def get(self, request):
        user   = request.user

        orders = Order.objects.filter(user=user).select_related(
            'order_status'
        ).prefetch_related(
            'orderitem_set',
            Prefetch(
                'orderitem_set__product__image_set',
                queryset = Image.objects.filter(name='thumb'),
                to_attr  = 'thumb'
            ),
            'orderitem_set__product__category'
         ).annotate(order_items_count=Count('orderitem'))

        results = [
            {
                'order_id'          : order.id,
                'order_status'      : order.order_status.status,
                'ordered_at'        : datetime.datetime.date(order.created_at),
                'thumb'             : order.orderitem_set.all()[0].product.thumb[0].url,
                'order_number'      : order.order_number,
                'order_items_count' : order.order_items_count,
                'category_name'     : order.orderitem_set.all()[0].product.category.name,
            }
            for order in orders
        ]

        return JsonResponse({'MESSAGE': 'SUCCESS', 'RESULT': results}, status=200)


class OrderView(View):
    @authorization
    def get(self, request, **kwargs):
        try:
            user     = request.user

            order_id = kwargs['order_id']

            order    = Order.objects.select_related(
                'address'
            ).prefetch_related(
                'orderitem_set',
                'orderitem_set__product',
                'orderitem_set__product__category',
                'orderitem_set__product__tags',
                Prefetch(
                    'orderitem_set__product__image_set',
                    queryset = Image.objects.filter(name='thumb'),
                    to_attr  = 'thumb'
                )
            ).get(id=order_id, user=user)

            results = {
                'name'        : user.name,
                'address'     : order.address.location if order.address else '배송지 정보가 없습니다.',
                'phone'       : user.phone,
                'order_items' : [
                    {
                        'category_name'     : order_item.product.category.name,
                        'amount'            : order_item.amount,
                        'ml_volume'         : order_item.product.category.ml_volume,
                        'thumb'             : order_item.product.thumb[0].url,
                        'tags'              : [tag.name for tag in order_item.product.tags.all()],
                        'order_item_status' : order_item.order_item_status.status,
                        'shipping_company'  : order_item.shipping_company.name if order_item.shipping_company else '배송 업체 정보가 없습니다.',
                        'shipping_number'   : order_item.shipping_number
                    }
                    for order_item in order.orderitem_set.all()
                ]
            }

            return JsonResponse({'MESSAGE': 'SUCCESS', 'RESULT': results}, status=200)
>>>>>>> bc8cd48d

        except KeyError:
            return JsonResponse({'MESSAGE': 'KEY_ERROR'}, status=400)

<<<<<<< HEAD
        except Address.DoesNotExist:
            return JsonResponse({'MESSAGE': 'INVALID_ADDRESS'}, status=400)

        except AttributeError:
            return JsonResponse({'MESSAGE': 'INVALID_ADDRESS'}, status=400)

        except DatabaseError:
            return JsonResponse({'MESSAGE': 'DATABASE_ERROR'}, status=400)
=======
        except Order.DoesNotExist:
            return JsonResponse({'MESSAGE': 'INVALID_ORDER'}, status=400)
>>>>>>> bc8cd48d
<|MERGE_RESOLUTION|>--- conflicted
+++ resolved
@@ -1,25 +1,13 @@
-<<<<<<< HEAD
 import json, datetime, uuid
-=======
-import json, datetime
->>>>>>> bc8cd48d
 
 import bcrypt
 from django.views           import View
 from django.http            import JsonResponse
-<<<<<<< HEAD
-from django.db.models       import Prefetch, F, Sum
-=======
-from django.db.models       import Prefetch, Count
->>>>>>> bc8cd48d
+from django.db.models       import Prefetch, F, Sum, Count
 from django.core.exceptions import ValidationError
 from django.db              import IntegrityError, transaction, DatabaseError
 
-<<<<<<< HEAD
 from shops.models           import Cart, Order, OrderItem, OrderStatus, OrderItemStatus
-=======
-from shops.models           import Cart, Order
->>>>>>> bc8cd48d
 from products.models        import Image, Product
 from core.utils             import authorization
 from shops.validators       import ShopValidator
@@ -168,67 +156,7 @@
         except ValidationError as e:
             return JsonResponse({'MESSAGE': e.message}, status=400)
 
-
-<<<<<<< HEAD
-class OrderView(View):
-    @authorization
-    def post(self, request, **kwargs):
-        try:
-            data       = json.loads(request.body)
-
-            user       = request.user
-
-            address    = Address.objects.get(user=user, id=data['address_id'])
-
-            cart_list  = Cart.objects.filter(
-                user = user
-            ).select_related(
-                'product',
-                'product__category'
-            ).annotate(
-                price = Sum(F('amount')*F('product__category__price'))
-            )
-
-            total_price  = cart_list.aggregate(
-                total_price=Sum('price')
-            )['total_price']
-
-            if user.point < total_price:
-                return JsonResponse({'MESSAGE': 'POINT_TOO_SMALL'}, status=400)
-
-            with transaction.atomic():
-                order = Order(
-                    user            = user,
-                    address         = address,
-                    order_number    = uuid.uuid4(),
-                    order_status_id = OrderStatus.Status.UNDONE
-                )
-
-                order_items = [
-                    OrderItem(
-                        product              = cart_item.product,
-                        order_item_status_id = OrderItemStatus.Status.PRESHIPPIN,
-                        amount               = cart_item.amount,
-                        order                = order
-                    )
-                    for cart_item in cart_list
-                ]
-
-                user.point -= total_price
-                user.save()
-
-                cart_list.delete()
-
-                order.order_status_id = OrderStatus.Status.DONE
-                order.save()
-
-                OrderItem.objects.bulk_create(order_items)
-
-                return JsonResponse({'MESSAGE': 'CREATED'}, status=201)
-
-        except json.decoder.JSONDecodeError:
-            return JsonResponse({'MESSAGE': 'BODY_REQUIRED'}, status=400)
-=======
+          
 class AllOrderView(View):
     @authorization
     def get(self, request):
@@ -260,6 +188,78 @@
         ]
 
         return JsonResponse({'MESSAGE': 'SUCCESS', 'RESULT': results}, status=200)
+
+      
+class OrderView(View):
+    @authorization
+    def post(self, request, **kwargs):
+        try:
+            data       = json.loads(request.body)
+
+            user       = request.user
+
+            address    = Address.objects.get(user=user, id=data['address_id'])
+
+            cart_list  = Cart.objects.filter(
+                user = user
+            ).select_related(
+                'product',
+                'product__category'
+            ).annotate(
+                price = Sum(F('amount')*F('product__category__price'))
+            )
+
+            total_price  = cart_list.aggregate(
+                total_price=Sum('price')
+            )['total_price']
+
+            if user.point < total_price:
+                return JsonResponse({'MESSAGE': 'POINT_TOO_SMALL'}, status=400)
+
+            with transaction.atomic():
+                order = Order(
+                    user            = user,
+                    address         = address,
+                    order_number    = uuid.uuid4(),
+                    order_status_id = OrderStatus.Status.UNDONE
+                )
+
+                order_items = [
+                    OrderItem(
+                        product              = cart_item.product,
+                        order_item_status_id = OrderItemStatus.Status.PRESHIPPIN,
+                        amount               = cart_item.amount,
+                        order                = order
+                    )
+                    for cart_item in cart_list
+                ]
+
+                user.point -= total_price
+                user.save()
+
+                cart_list.delete()
+
+                order.order_status_id = OrderStatus.Status.DONE
+                order.save()
+
+                OrderItem.objects.bulk_create(order_items)
+
+                return JsonResponse({'MESSAGE': 'CREATED'}, status=201)
+
+        except json.decoder.JSONDecodeError:
+            return JsonResponse({'MESSAGE': 'BODY_REQUIRED'}, status=400)
+        
+        except KeyError:
+            return JsonResponse({'MESSAGE': 'KEY_ERROR'}, status=400)
+
+        except Address.DoesNotExist:
+            return JsonResponse({'MESSAGE': 'INVALID_ADDRESS'}, status=400)
+
+        except AttributeError:
+            return JsonResponse({'MESSAGE': 'INVALID_ADDRESS'}, status=400)
+
+        except DatabaseError:
+            return JsonResponse({'MESSAGE': 'DATABASE_ERROR'}, status=400)
 
 
 class OrderView(View):
@@ -304,21 +304,9 @@
             }
 
             return JsonResponse({'MESSAGE': 'SUCCESS', 'RESULT': results}, status=200)
->>>>>>> bc8cd48d
-
+        
         except KeyError:
             return JsonResponse({'MESSAGE': 'KEY_ERROR'}, status=400)
 
-<<<<<<< HEAD
-        except Address.DoesNotExist:
-            return JsonResponse({'MESSAGE': 'INVALID_ADDRESS'}, status=400)
-
-        except AttributeError:
-            return JsonResponse({'MESSAGE': 'INVALID_ADDRESS'}, status=400)
-
-        except DatabaseError:
-            return JsonResponse({'MESSAGE': 'DATABASE_ERROR'}, status=400)
-=======
-        except Order.DoesNotExist:
-            return JsonResponse({'MESSAGE': 'INVALID_ORDER'}, status=400)
->>>>>>> bc8cd48d
+          except Order.DoesNotExist:
+            return JsonResponse({'MESSAGE': 'INVALID_ORDER'}, status=400)