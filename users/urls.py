from django.urls import path

<<<<<<< HEAD
from users.views import SignupView

urlpatterns = [
    path('signup', SignupView.as_view())
=======
from users.views import SigninView

urlpatterns = [
    path('signin', SigninView.as_view()),
>>>>>>> 2f354c81
]<|MERGE_RESOLUTION|>--- conflicted
+++ resolved
@@ -1,14 +1,8 @@
 from django.urls import path
 
-<<<<<<< HEAD
-from users.views import SignupView
+from users.views import SignupView, SigninView
 
 urlpatterns = [
-    path('signup', SignupView.as_view())
-=======
-from users.views import SigninView
-
-urlpatterns = [
+    path('signup', SignupView.as_view()),
     path('signin', SigninView.as_view()),
->>>>>>> 2f354c81
 ]