from django.urls import path

from users.views import SignupView, SigninView

urlpatterns = [
<<<<<<< HEAD
    path('signup', SignupView.as_view()),
    path('signin', SigninView.as_view()),
=======
    path('/signin', SigninView.as_view()),
>>>>>>> f5a8ef1d
]<|MERGE_RESOLUTION|>--- conflicted
+++ resolved
@@ -3,10 +3,6 @@
 from users.views import SignupView, SigninView
 
 urlpatterns = [
-<<<<<<< HEAD
     path('signup', SignupView.as_view()),
-    path('signin', SigninView.as_view()),
-=======
     path('/signin', SigninView.as_view()),
->>>>>>> f5a8ef1d
 ]