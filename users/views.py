import json

import jwt, bcrypt
from django.views           import View
from django.http            import JsonResponse
from django.core.exceptions import ValidationError

from users.models           import User, Address
from users.validators       import UserValidator
from my_settings            import SECRET_KEY, ALGORITHM
from core.utils             import authorization


class SignupView(View):
    def post(self, request):
        try:
            data = json.loads(request.body)

            name           = data['name']
            phone          = data['phone']
            email          = data['email']
            date_of_birth  = data['date_of_birth']
            password       = data['password']
            gender         = data['gender']

            user_validator = UserValidator()
            user_validator.validate_name(name)
            user_validator.validate_phone(phone)
            user_validator.validate_email(email)
            user_validator.validate_date_of_birth(date_of_birth)
            user_validator.validate_password(password)
            user_validator.validate_gender(gender)

            hashed_password = bcrypt.hashpw(
                password.encode('utf-8'), bcrypt.gensalt()
            ).decode('utf-8')

            if User.objects.filter(email=email).exists():
                return JsonResponse({'MESSAGE' : 'EMAIL_ALREADY_EXIST'}, status = 400)

            if User.objects.filter(phone=phone).exists():
                return JsonResponse({'MESSAGE' : 'PHONE_ALREADY_EXIST'}, status = 400)

            user = User.objects.create(
                name          = name,
                phone         = phone,
                email         = email,
                date_of_birth = date_of_birth,
                password      = hashed_password,
                gender        = gender
            )

            access_token = jwt.encode({'id' : user.id}, SECRET_KEY, ALGORITHM)

            return JsonResponse({'MESSAGE' : 'CREATED', 'TOKEN' : access_token}, status = 201)

        except KeyError:
            return JsonResponse({'MESSAGE' : 'KEY_ERROR'}, status = 400)

        except ValidationError as e:
            return JsonResponse({'MESSAGE' : e.message}, status = 400)

        except json.decoder.JSONDecodeError:
            return JsonResponse({'MESSAGE': 'BODY_REQUIRED'}, status=400)


class UserCheckView(View):
    def post(self, request):
        try:
            data  = json.loads(request.body)

            email = data['email']

            UserValidator().validate_email(email)

            mosaic_name = User.objects.get(email=email).mosaic_name

            result      = {
                'email': email,
                'name' : mosaic_name
            }

            return JsonResponse({'MESSAGE': 'SUCCESS', 'RESULT': result}, status=200)

        except json.decoder.JSONDecodeError:
            return JsonResponse({'MESSAGE': 'BODY_REQUIRED'}, status=400)

        except KeyError:
            return JsonResponse({'MESSAGE': 'KEY_ERROR'}, status=400)

        except ValidationError as e:
            return JsonResponse({'MESSAGE': e.message}, status=400)

        except User.DoesNotExist:
            result = {'email': email}
            return JsonResponse({'MESSAGE': 'USER_NOT_FOUND', 'RESULT': result}, status=400)


class SigninView(View):
    def post(self, request):
        try:
            data            = json.loads(request.body)

            email           = data['email']
            password        = data['password']

            user            = User.objects.get(email=email)
            hashed_password = user.password.encode('utf-8')

            if not bcrypt.checkpw(password.encode('utf-8'), hashed_password):
                return JsonResponse({'MESSAGE': 'LOGIN_FAILED'}, status=400)

            payload   = {'id': user.id}
            token     = jwt.encode(payload, SECRET_KEY, ALGORITHM)

            return JsonResponse({'MESSAGE': 'SUCCESS', 'TOKEN': token}, status=200)

        except json.decoder.JSONDecodeError:
            return JsonResponse({'MESSAGE': 'BODY_REQUIRED'}, status=400)

        except KeyError:
            return JsonResponse({'MESSAGE': 'KEY_ERROR'}, status=400)

        except User.DoesNotExist:
            return JsonResponse({'MESSAGE': 'LOGIN_FAILED'}, status=400)

        except AttributeError:
            return JsonResponse({'MESSAGE': 'LOGIN_FAILED'}, status=400)


class AddressView(View):
    @authorization
    def post(self, request, **kwargs):
        try:
            data = json.loads(request.body)

            user     = request.user

            location = data['location']

            UserValidator().validate_location(location)

<<<<<<< HEAD
            _, is_created =\
                Address.objects.get_or_create(user=user, location=location)

            if is_created:
                return JsonResponse({'MESSAGE': 'CREATED'}, status=200)
=======
            address, is_created = Address.objects.get_or_create(user=user, location=location)

            if is_created:
                return JsonResponse({'MESSAGE': 'CREATED'}, status=201)
>>>>>>> bc8cd48d

            return JsonResponse({'MESSAGE': 'ADDRESS_ALREADY_EXIST'}, status=400)

        except KeyError:
            return JsonResponse({'MESSAGE': 'KEY_ERROR'}, status=400)

        except ValidationError as e:
            return JsonResponse({'MESSAGE': e.message}, status=400)

        except json.decoder.JSONDecodeError:
            return JsonResponse({'MESSAGE': 'BODY_REQUIRED'}, status=400)

<<<<<<< HEAD
=======
    @authorization
>>>>>>> bc8cd48d
    def get(self, request, **kwargs):
        user      = request.user

        addresses = Address.objects.filter(user=user)

        results   = [
            {
                'address_id' : address.id,
                'location'   : address.location,
            }
            for address in addresses
        ]

        return JsonResponse({'MESSAGE': 'SUCCESS', 'RESULT': results}, status=200)<|MERGE_RESOLUTION|>--- conflicted
+++ resolved
@@ -140,18 +140,10 @@
 
             UserValidator().validate_location(location)
 
-<<<<<<< HEAD
-            _, is_created =\
-                Address.objects.get_or_create(user=user, location=location)
-
-            if is_created:
-                return JsonResponse({'MESSAGE': 'CREATED'}, status=200)
-=======
             address, is_created = Address.objects.get_or_create(user=user, location=location)
 
             if is_created:
                 return JsonResponse({'MESSAGE': 'CREATED'}, status=201)
->>>>>>> bc8cd48d
 
             return JsonResponse({'MESSAGE': 'ADDRESS_ALREADY_EXIST'}, status=400)
 
@@ -164,10 +156,7 @@
         except json.decoder.JSONDecodeError:
             return JsonResponse({'MESSAGE': 'BODY_REQUIRED'}, status=400)
 
-<<<<<<< HEAD
-=======
     @authorization
->>>>>>> bc8cd48d
     def get(self, request, **kwargs):
         user      = request.user
 
