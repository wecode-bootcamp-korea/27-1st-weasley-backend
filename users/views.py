<<<<<<< HEAD
import json, bcrypt, jwt

from django.http            import JsonResponse
from django.views           import View
from django.core.exceptions import ValidationError

from users.models           import User
from users.validators       import UserValidator
from core.utils             import authorization
from my_settings            import SECRET_KEY, ALGORITHM

class SignupView(View):
    def post(self, request):
        try:
            data = json.loads(request.body)

            name          = data['name']
            phone         = data['phone']
            email         = data['email']
            date_of_birth = data['date_of_birth']
            password      = data['password']
            gender        = data['gender']

            V = UserValidator()
            V.validate_name(name)
            V.validate_phone(phone)
            V.validate_email(email)
            V.validate_date_of_birth(date_of_birth)
            V.validate_password(password)
            V.validate_gender(gender)

            hashed_password = bcrypt.hashpw(password.encode('utf-8'), bcrypt.gensalt()).decode('utf-8')

            if User.objects.filter(email=email).exists():
                return JsonResponse({'MESSAGE' : 'EMAIL_ALREADY_EXIST'}, status = 400)

            if User.objects.filter(phone=phone).exists():
                return JsonResponse({'MESSAGE' : 'PHONE_ALREADY_EXIST'}, status = 400)

            User.objects.create(
                name          = name,
                phone         = phone,
                email         = email,
                date_of_birth = date_of_birth,
                password      = hashed_password,
                gender        = gender,
            )

            info = {'user_id' : User.objects.get(email=email).id}
            access_token = jwt.encode(info, SECRET_KEY, ALGORITHM)

            return JsonResponse({'MESSAGE' : 'CREATED', 'TOKEN' : access_token}, status = 201)

        except KeyError:
            return JsonResponse({'MESSAGE' : 'KEY_ERROR'}, status = 400)

        except ValidationError as e:
            return JsonResponse({'MESSAGE' : e.message}, status = 400)
=======
import json

import jwt, bcrypt
from django.views           import View
from django.http            import JsonResponse
from django.core.exceptions import ValidationError

from users.models     import User
from users.validators import UserValidator
from my_settings      import SECRET_KEY, ALGORITHM


class UserCheckView(View):
    def post(self, request):
        try:
            data  = json.loads(request.body)

            email = data['email']

            UserValidator().validate_email(email)

            mosaic_name = User.objects.get(email=email).mosaic_name

            result      = {
                'email': email,
                'name' : mosaic_name
            }

            return JsonResponse({'MESSAGE': 'SUCCESS', 'RESULT': result}, status=200)

        except json.decoder.JSONDecodeError:
            return JsonResponse({'MESSAGE': 'BODY_REQUIRED'}, status=400)

        except KeyError:
            return JsonResponse({'MESSAGE': 'KEY_ERROR'}, status=400)
          
        except ValidationError as e:
            return JsonResponse({'MESSAGE': e.message}, status=400)

        except User.DoesNotExist:
            result = {'email': email}
            return JsonResponse({'MESSAGE': 'USER_NOT_FOUND', 'RESULT': result}, status=400)

          
class SigninView(View):
    def post(self, request):
        try:
            data            = json.loads(request.body)

            email           = data['email']
            password        = data['password']

            user            = User.objects.get(email=email)
            hashed_password = user.password.encode('utf-8')

            if not bcrypt.checkpw(password.encode('utf-8'), hashed_password):
                return JsonResponse({'MESSAGE': 'LOGIN_FAILED'}, status=400)

            payload   = {'id': user.id}
            token     = jwt.encode(payload, SECRET_KEY, ALGORITHM)

            return JsonResponse({'MESSAGE': 'SUCCESS', 'TOKEN': token}, status=200)

        except json.decoder.JSONDecodeError:
            return JsonResponse({'MESSAGE': 'BODY_REQUIRED'}, status=400)

        except KeyError:
            return JsonResponse({'MESSAGE': 'KEY_ERROR'}, status=400)

        except User.DoesNotExist:
            return JsonResponse({'MESSAGE': 'LOGIN_FAILED'}, status=400)

        except AttributeError:
            return JsonResponse({'MESSAGE': 'LOGIN_FAILED'}, status=400)
>>>>>>> 2f354c81
<|MERGE_RESOLUTION|>--- conflicted
+++ resolved
@@ -1,14 +1,13 @@
-<<<<<<< HEAD
-import json, bcrypt, jwt
+import json
 
+import jwt, bcrypt
+from django.views           import View
 from django.http            import JsonResponse
-from django.views           import View
 from django.core.exceptions import ValidationError
 
-from users.models           import User
-from users.validators       import UserValidator
-from core.utils             import authorization
-from my_settings            import SECRET_KEY, ALGORITHM
+from users.models     import User
+from users.validators import UserValidator
+from my_settings      import SECRET_KEY, ALGORITHM
 
 class SignupView(View):
     def post(self, request):
@@ -38,38 +37,30 @@
             if User.objects.filter(phone=phone).exists():
                 return JsonResponse({'MESSAGE' : 'PHONE_ALREADY_EXIST'}, status = 400)
 
-            User.objects.create(
+            user = User.objects.create(
                 name          = name,
                 phone         = phone,
                 email         = email,
                 date_of_birth = date_of_birth,
                 password      = hashed_password,
-                gender        = gender,
+                gender        = gender
             )
 
-            info = {'user_id' : User.objects.get(email=email).id}
+            info = {'id' : user.id}
+            
             access_token = jwt.encode(info, SECRET_KEY, ALGORITHM)
 
             return JsonResponse({'MESSAGE' : 'CREATED', 'TOKEN' : access_token}, status = 201)
-
+   
         except KeyError:
             return JsonResponse({'MESSAGE' : 'KEY_ERROR'}, status = 400)
 
         except ValidationError as e:
             return JsonResponse({'MESSAGE' : e.message}, status = 400)
-=======
-import json
 
-import jwt, bcrypt
-from django.views           import View
-from django.http            import JsonResponse
-from django.core.exceptions import ValidationError
-
-from users.models     import User
-from users.validators import UserValidator
-from my_settings      import SECRET_KEY, ALGORITHM
-
-
+        except json.decoder.JSONDecodeError:
+            return JsonResponse({'MESSAGE': 'BODY_REQUIRED'}, status=400)
+          
 class UserCheckView(View):
     def post(self, request):
         try:
@@ -131,5 +122,4 @@
             return JsonResponse({'MESSAGE': 'LOGIN_FAILED'}, status=400)
 
         except AttributeError:
-            return JsonResponse({'MESSAGE': 'LOGIN_FAILED'}, status=400)
->>>>>>> 2f354c81
+            return JsonResponse({'MESSAGE': 'LOGIN_FAILED'}, status=400)