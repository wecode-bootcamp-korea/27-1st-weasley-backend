--- conflicted
+++ resolved
@@ -130,7 +130,6 @@
 
 class AddressView(View):
     @authorization
-<<<<<<< HEAD
     def post(self, request, **kwargs):
         try:
             data = json.loads(request.body)
@@ -158,8 +157,6 @@
             return JsonResponse({'MESSAGE': 'BODY_REQUIRED'}, status=400)
 
     @authorization
-=======
->>>>>>> 88061c50
     def get(self, request, **kwargs):
         user      = request.user
 
